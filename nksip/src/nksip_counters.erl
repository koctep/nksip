--- conflicted
+++ resolved
@@ -130,15 +130,8 @@
 start_link() -> 
     gen_server:start_link({local, ?SERVER}, ?MODULE, [], []).
 
-<<<<<<< HEAD
 %% @private
 -spec stop() -> ok.
-stop() ->
-    gen_server:call(?SERVER, stop).
-        
-=======
->>>>>>> 2b449092
-%% @private
 stop() ->
     gen_server:call(?SERVER, stop).
         
@@ -296,10 +289,7 @@
 
 insert(Name, Val) -> 
     true = ets:insert(?TABLE, {Name, Val}).
-<<<<<<< HEAD
-=======
-
->>>>>>> 2b449092
+
 
 %% @private
 -spec delete(term()) -> 
@@ -307,10 +297,7 @@
 
 delete(Name) -> 
     true = ets:delete(?TABLE, Name).
-<<<<<<< HEAD
-=======
-
->>>>>>> 2b449092
+
 
 %% @private
 expand_multi(Ops) ->
