--- conflicted
+++ resolved
@@ -162,11 +162,7 @@
                 false -> ok
             end,
             Opts1 = [contact, {cseq_num, CSeq}, {reg_id, Pos} |
-<<<<<<< HEAD
-                     lists:keystore(expires, 1, Opts, {expires, 0})],
-=======
                      nksip_lib:store_value(expires, 0, Opts)],
->>>>>>> 95112764
             #sipapp_srv{app_id=AppId} = SipAppState,
             Fun = fun() -> nksip_uac:register(AppId, RUri, Opts1) end,
             case Sync of
