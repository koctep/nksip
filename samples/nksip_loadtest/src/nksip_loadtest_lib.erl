--- conflicted
+++ resolved
@@ -212,13 +212,8 @@
                 true -> ok;
                 false -> ok = start_clients(Processes)
             end,
-<<<<<<< HEAD
-            RUri = lists:flatten(io_lib:fwrite("<sip:~s@~s:~p;transport=~s>",
-                                               [State, Host, Port, Transport])),
-=======
             RUri = "<sip:"++State++"@"++Host++":"++integer_to_list(Port)++";transport="++
                     atom_to_list(Transport) ++ ">",
->>>>>>> 2b449092
             Fun = fun(Pos) -> 
                 ok = iter_full(MsgType, Pos, RUri, Pid, CallId, PerProcess) 
             end,
