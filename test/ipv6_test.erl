--- conflicted
+++ resolved
@@ -217,13 +217,8 @@
         nksip_uac:invite(C1, "sip:client2@nksip", [Route, Hds, {fields, [<<"Nk-Id">>]}]),
 
     %% The ACK is sent to Server2, and it sends it to Client2
-<<<<<<< HEAD
     {req, ACK} = nksip_uac:ack(C1, DialogId1, [get_request]),
-    [#uri{domain=(<<"[::1]">>), port=5061, opts=[lr, {transport, <<"tcp">>}]}]   = 
-=======
-    {req, ACK} = nksip_uac:ack(C1, DialogId, [get_request]),
     [#uri{domain=(<<"[::1]">>), port=5061, opts=[<<"lr">>, {<<"transport">>, <<"tcp">>}]}]   = 
->>>>>>> ddf4495a
         nksip_sipmsg:field(ACK, parsed_routes),
 
     DialogId2 = nksip_dialog:field(C1, DialogId1, remote_id),
@@ -262,11 +257,7 @@
 
     %% The ACK is sent to Server2, and it sends it to Client2
     {req, ACK1} = nksip_uac:ack(C1, DialogId1, [get_request]),
-<<<<<<< HEAD
-    [#uri{domain=(<<"[::1]">>), port=5061, opts=[lr, {transport, <<"tcp">>}]}] = 
-=======
     [#uri{domain=(<<"[::1]">>), port=5061, opts=[<<"lr">>, {<<"transport">>, <<"tcp">>}]}]   = 
->>>>>>> ddf4495a
         nksip_sipmsg:field(ACK1, parsed_routes),
     #uri{domain=(<<"127.0.0.1">>)} = nksip_sipmsg:field(ACK1, parsed_ruri),
 
